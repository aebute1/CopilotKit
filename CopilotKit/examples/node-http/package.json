--- conflicted
+++ resolved
@@ -1,10 +1,6 @@
 {
   "name": "node-http",
-<<<<<<< HEAD
-  "version": "1.2.2-feat-runtime-remote-actions.1",
-=======
   "version": "1.2.1",
->>>>>>> 3e75b244
   "private": true,
   "scripts": {
     "example-start": "node dist/index.js",
