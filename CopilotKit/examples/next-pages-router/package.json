--- conflicted
+++ resolved
@@ -1,10 +1,6 @@
 {
   "name": "next-pages-router",
-<<<<<<< HEAD
-  "version": "1.1.1-feat-runtime-remote-actions.5",
-=======
   "version": "1.1.2",
->>>>>>> fb619b8e
   "private": true,
   "scripts": {
     "example-dev": "next dev",
