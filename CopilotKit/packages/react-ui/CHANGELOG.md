# ui

<<<<<<< HEAD
## 0.18.0-mme-assistant-api.0
=======
## 0.18.0-mme-experimental-actions.1
>>>>>>> aa3bbe91

### Minor Changes

- Alpha

### Patch Changes

- Updated dependencies
<<<<<<< HEAD
  - @copilotkit/react-core@0.21.0-mme-assistant-api.0
  - @copilotkit/shared@0.5.0-mme-assistant-api.0
=======
  - @copilotkit/react-core@0.21.0-mme-experimental-actions.1
  - @copilotkit/shared@0.5.0-mme-experimental-actions.1

## 0.18.0-mme-experimental-actions.0

### Minor Changes

- QA new action type

### Patch Changes

- Updated dependencies
  - @copilotkit/react-core@0.21.0-mme-experimental-actions.0
  - @copilotkit/shared@0.5.0-mme-experimental-actions.0
>>>>>>> aa3bbe91

## 0.17.1

### Patch Changes

- 5ec8ad4: fix- bring back removeBackendOnlyProps
- 5a154d0: fix: bring back removeBackendOnlyProps
- fix: bring back removeBackendOnlyProps
- Updated dependencies [5ec8ad4]
- Updated dependencies [5a154d0]
- Updated dependencies
  - @copilotkit/react-core@0.20.1
  - @copilotkit/shared@0.4.1

## 0.17.1-atai-0223-fix-backendOnlyProps.1

### Patch Changes

- fix- bring back removeBackendOnlyProps
- Updated dependencies
  - @copilotkit/react-core@0.20.1-atai-0223-fix-backendOnlyProps.1
  - @copilotkit/shared@0.4.1-atai-0223-fix-backendOnlyProps.1

## 0.17.1-atai-0223-fix-backendOnlyProps.0

### Patch Changes

- fix: bring back removeBackendOnlyProps
- Updated dependencies
  - @copilotkit/react-core@0.20.1-atai-0223-fix-backendOnlyProps.0
  - @copilotkit/shared@0.4.1-atai-0223-fix-backendOnlyProps.0

## 0.17.0

### Minor Changes

- CopilotTask, function return values, LangChain support, LangServe support
- 401e474: Test the tools API
- 2f3296e: Test automation

### Patch Changes

- Updated dependencies
- Updated dependencies [401e474]
- Updated dependencies [2f3296e]
  - @copilotkit/react-core@0.20.0
  - @copilotkit/shared@0.4.0

## 0.17.0-beta-automation.1

### Minor Changes

- Test automation

### Patch Changes

- Updated dependencies
  - @copilotkit/react-core@0.20.0-beta-automation.1
  - @copilotkit/shared@0.4.0-beta-automation.1

## 0.17.0-tools.0

### Minor Changes

- Test the tools API

### Patch Changes

- Updated dependencies
  - @copilotkit/react-core@0.20.0-tools.0
  - @copilotkit/shared@0.4.0-tools.0

## 0.16.0

### Minor Changes

- node CopilotBackend support
- 58a8524: clean node example impl
- a34a226: node-native backend support

### Patch Changes

- Updated dependencies
- Updated dependencies [58a8524]
- Updated dependencies [a34a226]
  - @copilotkit/react-core@0.19.0
  - @copilotkit/shared@0.3.0

## 0.16.0-alpha.1

### Minor Changes

- clean node example impl

### Patch Changes

- Updated dependencies
  - @copilotkit/react-core@0.19.0-alpha.1
  - @copilotkit/shared@0.3.0-alpha.1

## 0.16.0-alpha.0

### Minor Changes

- node-native backend support

### Patch Changes

- Updated dependencies
  - @copilotkit/react-core@0.19.0-alpha.0
  - @copilotkit/shared@0.3.0-alpha.0

## 0.15.0

### Minor Changes

- eba87c7: .4
- 29ee27e: New Copilot ui
- 61168c7: no treeshake
- fb32fe3: .2
- eba87c7: .3
- new chatbot ui, new component names, new build system, new docs
- 61168c7: no treeshake take 2
- 61168c7: remove treeshake in build
- fb32fe3: build naming refactor
- eba87c7: .5
- 61168c7: cache clean
- fb32fe3: .3

### Patch Changes

- Updated dependencies [eba87c7]
- Updated dependencies [29ee27e]
- Updated dependencies [61168c7]
- Updated dependencies [fb32fe3]
- Updated dependencies [eba87c7]
- Updated dependencies
- Updated dependencies [61168c7]
- Updated dependencies [61168c7]
- Updated dependencies [fb32fe3]
- Updated dependencies [eba87c7]
- Updated dependencies [61168c7]
- Updated dependencies [fb32fe3]
  - @copilotkit/react-core@0.18.0
  - @copilotkit/shared@0.2.0

## 0.15.0-alpha.9

### Minor Changes

- cache clean

### Patch Changes

- Updated dependencies
  - @copilotkit/react-core@0.18.0-alpha.9
  - @copilotkit/shared@0.2.0-alpha.8

## 0.15.0-alpha.8

### Minor Changes

- no treeshake

### Patch Changes

- Updated dependencies
  - @copilotkit/react-core@0.18.0-alpha.8
  - @copilotkit/shared@0.2.0-alpha.7

## 0.15.0-alpha.7

### Minor Changes

- no treeshake take 2

### Patch Changes

- Updated dependencies
  - @copilotkit/react-core@0.18.0-alpha.7
  - @copilotkit/shared@0.2.0-alpha.6

## 0.15.0-alpha.6

### Minor Changes

- remove treeshake in build

### Patch Changes

- Updated dependencies
  - @copilotkit/react-core@0.18.0-alpha.6
  - @copilotkit/shared@0.2.0-alpha.5

## 0.15.0-alpha.5

### Minor Changes

- .5

### Patch Changes

- Updated dependencies
  - @copilotkit/react-core@0.18.0-alpha.5
  - @copilotkit/shared@0.2.0-alpha.4

## 0.15.0-alpha.4

### Minor Changes

- .4

### Patch Changes

- Updated dependencies
  - @copilotkit/react-core@0.18.0-alpha.4
  - @copilotkit/shared@0.2.0-alpha.3

## 0.15.0-alpha.3

### Minor Changes

- .3

### Patch Changes

- Updated dependencies
  - @copilotkit/react-core@0.18.0-alpha.3
  - @copilotkit/shared@0.2.0-alpha.2

## 0.15.0-alpha.2

### Minor Changes

- .2
- .3

### Patch Changes

- Updated dependencies
- Updated dependencies
  - @copilotkit/react-core@0.18.0-alpha.2
  - @copilotkit/shared@0.2.0-alpha.1

## 0.15.0-alpha.1

### Minor Changes

- build naming refactor

### Patch Changes

- Updated dependencies
  - @copilotkit/react-core@0.18.0-alpha.1
  - @copilotkit/shared@0.2.0-alpha.0

## 0.15.0-alpha.0

### Minor Changes

- New Copilot ui

### Patch Changes

- Updated dependencies
  - @copilotkit/react-core@0.18.0-alpha.0

## 0.14.1

### Patch Changes

- stop generating button working
- aa6bc5a: fix stop generate
- cf0bde6: change order of operations on stop cleanup
- Updated dependencies
- Updated dependencies [aa6bc5a]
- Updated dependencies [cf0bde6]
  - @copilotkit/react-core@0.17.1

## 0.14.1-alpha.1

### Patch Changes

- change order of operations on stop cleanup
- Updated dependencies
  - @copilotkit/react-core@0.17.1-alpha.1

## 0.14.1-alpha.0

### Patch Changes

- fix stop generate
- Updated dependencies
  - @copilotkit/react-core@0.17.1-alpha.0

## 0.14.0

### Minor Changes

- factor useChat into internal core
- a7b417a: insertion default prompt update
- 88d6654: release useChat fixes
- 51de9d5: textarea editing: default prompt + few shot update
- fa84257: remove vercel ai
- 98a37c8: strictly propagate copilot api params through the fetch arguments - not through any constructors
- 250032d: useChat: do not separately propagate options.url to constructor

### Patch Changes

- Updated dependencies
- Updated dependencies [a7b417a]
- Updated dependencies [88d6654]
- Updated dependencies [51de9d5]
- Updated dependencies [fa84257]
- Updated dependencies [98a37c8]
- Updated dependencies [250032d]
  - @copilotkit/react-core@0.17.0

## 0.14.0-alpha.5

### Minor Changes

- release useChat fixes

### Patch Changes

- Updated dependencies
  - @copilotkit/react-core@0.17.0-alpha.5

## 0.14.0-alpha.4

### Minor Changes

- insertion default prompt update

### Patch Changes

- Updated dependencies
  - @copilotkit/react-core@0.17.0-alpha.4

## 0.14.0-alpha.3

### Minor Changes

- textarea editing: default prompt + few shot update

### Patch Changes

- Updated dependencies
  - @copilotkit/react-core@0.17.0-alpha.3

## 0.14.0-alpha.2

### Minor Changes

- useChat: do not separately propagate options.url to constructor

### Patch Changes

- Updated dependencies
  - @copilotkit/react-core@0.17.0-alpha.2

## 0.14.0-alpha.1

### Minor Changes

- strictly propagate copilot api params through the fetch arguments - not through any constructors

### Patch Changes

- Updated dependencies
  - @copilotkit/react-core@0.17.0-alpha.1

## 0.14.0-alpha.0

### Minor Changes

- remove vercel ai

### Patch Changes

- Updated dependencies
  - @copilotkit/react-core@0.17.0-alpha.0

## 0.13.1

### Patch Changes

- Updated dependencies
  - @copilotkit/react-core@0.16.0

## 0.13.0

### Minor Changes

- 8a5cecd: only forward functions if non-empty
- 87f1fa0: rebase
- 15d4afc: debugging
- c40a0d1: Filter out empty function descriptions
- prep for chat protocol v2
- bbd152e: backend sdks prep
- 8517bb1: trying again
- 478840a: carry function propagation fix to chat v2

### Patch Changes

- Updated dependencies [8a5cecd]
- Updated dependencies [87f1fa0]
- Updated dependencies [15d4afc]
- Updated dependencies [c40a0d1]
- Updated dependencies
- Updated dependencies [bbd152e]
- Updated dependencies [8517bb1]
- Updated dependencies [478840a]
  - @copilotkit/react-core@0.15.0

## 0.13.0-alpha.6

### Minor Changes

- rebase

### Patch Changes

- Updated dependencies
  - @copilotkit/react-core@0.15.0-alpha.6

## 0.13.0-alpha.5

### Minor Changes

- carry function propagation fix to chat v2

### Patch Changes

- Updated dependencies
  - @copilotkit/react-core@0.15.0-alpha.5

## 0.13.0-alpha.4

### Minor Changes

- only forward functions if non-empty

### Patch Changes

- Updated dependencies
  - @copilotkit/react-core@0.15.0-alpha.4

## 0.13.0-alpha.3

### Minor Changes

- debugging

### Patch Changes

- Updated dependencies
  - @copilotkit/react-core@0.15.0-alpha.3

## 0.13.0-alpha.2

### Minor Changes

- trying again

### Patch Changes

- Updated dependencies
  - @copilotkit/react-core@0.15.0-alpha.2

## 0.13.0-alpha.1

### Minor Changes

- Filter out empty function descriptions

### Patch Changes

- Updated dependencies
  - @copilotkit/react-core@0.15.0-alpha.1

## 0.13.0-alpha.0

### Minor Changes

- backend sdks prep

### Patch Changes

- Updated dependencies
  - @copilotkit/react-core@0.15.0-alpha.0

## 0.12.0

### Minor Changes

- shouldToggleHoveringEditorOnKeyPress

### Patch Changes

- Updated dependencies
  - @copilotkit/react-core@0.14.0

## 0.11.0

### Minor Changes

- contextCategories no longer optional for reading context

### Patch Changes

- Updated dependencies
  - @copilotkit/react-core@0.13.0

## 0.10.1

### Patch Changes

- Updated dependencies
  - @copilotkit/react-core@0.12.0

## 0.10.0

### Minor Changes

- support for custom api headers + body, fixed es5 build error on import
- 9abfea6: js import
- 2b9591a: esm.js maybe
- 2b9591a: cjs exp
- 2b9591a: treeshake
- 2b9591a: commonJS
- 222f5e6: undo alpha changes
- 2b9591a: cjs maybe

### Patch Changes

- Updated dependencies
- Updated dependencies [9abfea6]
- Updated dependencies [2b9591a]
- Updated dependencies [2b9591a]
- Updated dependencies [2b9591a]
- Updated dependencies [2b9591a]
- Updated dependencies [2b9591a]
- Updated dependencies [222f5e6]
- Updated dependencies [2b9591a]
  - @copilotkit/react-core@0.11.0

## 0.10.0-alpha.7

### Minor Changes

- js import

### Patch Changes

- Updated dependencies
  - @copilotkit/react-core@0.11.0-alpha.7

## 0.10.0-alpha.6

### Minor Changes

- undo alpha changes

### Patch Changes

- Updated dependencies
  - @copilotkit/react-core@0.11.0-alpha.6

## 0.10.0-alpha.5

### Minor Changes

- commonJS

### Patch Changes

- Updated dependencies
  - @copilotkit/react-core@0.11.0-alpha.5

## 0.10.0-alpha.4

### Minor Changes

- esm.js maybe

### Patch Changes

- Updated dependencies
  - @copilotkit/react-core@0.11.0-alpha.4

## 0.10.0-alpha.3

### Minor Changes

- cjs maybe

### Patch Changes

- Updated dependencies
  - @copilotkit/react-core@0.11.0-alpha.3

## 0.10.0-alpha.2

### Minor Changes

- cjs exp

### Patch Changes

- Updated dependencies
  - @copilotkit/react-core@0.11.0-alpha.2

## 0.10.0-alpha.1

### Minor Changes

- treeshake

### Patch Changes

- Updated dependencies
  - @copilotkit/react-core@0.11.0-alpha.1

## 0.9.3-alpha.0

### Patch Changes

- Updated dependencies
  - @copilotkit/react-core@0.11.0-alpha.0

## 0.9.2

### Patch Changes

- Updated dependencies
  - @copilotkit/react-core@0.10.0

## 0.9.1

### Patch Changes

- Updated dependencies [0467f62]
  - @copilotkit/react-core@0.9.0

## 0.9.0

### Minor Changes

- 915e89c: bump alpha version after link dep
- 1b330b5: out of beta: centralized api, textarea insertions/edits
- e4ce3ab: textarea edits mvp
- 9e201c5: textarea insertions deletions etc
- 915e89c: again
- 7f8d531: package json
- 96f5630: react-ui missing declaration
- 1992035: import esm not cjs variant
- c13ffcb: minor bugfix
- e4fe6a5: copilot textarea documents - provide with code skeleton
- 8e9f9b1: api endpoint centralization
- eed7c64: remove coldarkDark style from react-syntax-highlighter
- 5829585: beta bump

### Patch Changes

- 12407db: rebase master
- 939454e: prettify
- Updated dependencies [1b330b5]
- Updated dependencies [e4ce3ab]
- Updated dependencies [9e201c5]
- Updated dependencies [c13ffcb]
- Updated dependencies [12407db]
- Updated dependencies [e4fe6a5]
- Updated dependencies [8e9f9b1]
- Updated dependencies [939454e]
  - @copilotkit/react-core@0.8.0

## 0.9.0-alpha.11

### Minor Changes

- copilot textarea documents - provide with code skeleton

### Patch Changes

- Updated dependencies
  - @copilotkit/react-core@0.8.0-alpha.6

## 0.9.0-alpha.10

### Minor Changes

- minor bugfix

### Patch Changes

- Updated dependencies
  - @copilotkit/react-core@0.8.0-alpha.5

## 0.9.0-alpha.9

### Minor Changes

- api endpoint centralization

### Patch Changes

- Updated dependencies
  - @copilotkit/react-core@0.8.0-alpha.4

## 0.9.0-alpha.8

### Minor Changes

- package json

### Patch Changes

- @copilotkit/react-core@0.8.0-alpha.3

## 0.9.0-alpha.7

### Minor Changes

- react-ui missing declaration

### Patch Changes

- @copilotkit/react-core@0.8.0-alpha.3

## 0.9.0-alpha.6

### Minor Changes

- beta bump

## 0.9.0-alpha.5

### Minor Changes

- remove coldarkDark style from react-syntax-highlighter

## 0.9.0-alpha.4

### Minor Changes

- import esm not cjs variant

## 0.9.0-alpha.3

### Minor Changes

- textarea edits mvp

### Patch Changes

- Updated dependencies
  - @copilotkit/react-core@0.8.0-alpha.3

## 0.9.0-alpha.2

### Patch Changes

- rebase master
- Updated dependencies
  - @copilotkit/react-core@0.8.0-alpha.2

## 0.9.0-alpha.1

### Patch Changes

- prettify
- Updated dependencies
  - @copilotkit/react-core@0.8.0-alpha.1

## 0.9.0-alpha.0

### Minor Changes

- textarea insertions deletions etc

### Patch Changes

- Updated dependencies
  - @copilotkit/react-core@0.8.0-alpha.0

## 0.8.0

### Minor Changes

- ce193f7: Dependency fix

### Patch Changes

- Updated dependencies [ce193f7]
  - @copilotkit/react-core@0.7.0

## 0.7.0

### Minor Changes

- Made CopilotTextarea standalone for clarity

## 0.6.0

### Minor Changes

- Introduced CopilotTextarea

### Patch Changes

- Updated dependencies
  - @copilotkit/react-textarea@0.6.0
  - @copilotkit/react-core@0.6.0

## 0.5.0

### Minor Changes

- bring private packages back into the void
- added tsconfig and eslint-config-custom to copilotkit scope

### Patch Changes

- Updated dependencies
- Updated dependencies
  - @copilotkit/react-core@0.5.0

## 0.4.0

### Minor Changes

- first beta release

### Patch Changes

- Updated dependencies
  - @copilotkit/react-core@0.4.0

## 0.3.0

### Minor Changes

- working version
- 9d2f3cb: semi compiling

### Patch Changes

- Updated dependencies
- Updated dependencies [9d2f3cb]
  - @copilotkit/react-core@0.3.0

## 0.2.0

### Minor Changes

- react core initialization

## 0.1.0

### Minor Changes

- initial<|MERGE_RESOLUTION|>--- conflicted
+++ resolved
@@ -1,10 +1,6 @@
 # ui
 
-<<<<<<< HEAD
-## 0.18.0-mme-assistant-api.0
-=======
 ## 0.18.0-mme-experimental-actions.1
->>>>>>> aa3bbe91
 
 ### Minor Changes
 
@@ -13,10 +9,6 @@
 ### Patch Changes
 
 - Updated dependencies
-<<<<<<< HEAD
-  - @copilotkit/react-core@0.21.0-mme-assistant-api.0
-  - @copilotkit/shared@0.5.0-mme-assistant-api.0
-=======
   - @copilotkit/react-core@0.21.0-mme-experimental-actions.1
   - @copilotkit/shared@0.5.0-mme-experimental-actions.1
 
@@ -31,7 +23,6 @@
 - Updated dependencies
   - @copilotkit/react-core@0.21.0-mme-experimental-actions.0
   - @copilotkit/shared@0.5.0-mme-experimental-actions.0
->>>>>>> aa3bbe91
 
 ## 0.17.1
 
