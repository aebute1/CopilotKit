{
  "name": "tailwind-config",
<<<<<<< HEAD
  "version": "0.5.0-mme-assistant-api.0",
=======
  "version": "0.5.0-mme-experimental-actions.1",
>>>>>>> aa3bbe91
  "private": true,
  "main": "index.js",
  "devDependencies": {
    "tailwindcss": "^3.2.4"
  }
}<|MERGE_RESOLUTION|>--- conflicted
+++ resolved
@@ -1,10 +1,6 @@
 {
   "name": "tailwind-config",
-<<<<<<< HEAD
-  "version": "0.5.0-mme-assistant-api.0",
-=======
   "version": "0.5.0-mme-experimental-actions.1",
->>>>>>> aa3bbe91
   "private": true,
   "main": "index.js",
   "devDependencies": {
